--- conflicted
+++ resolved
@@ -117,7 +117,6 @@
 	return p.receiver
 }
 
-<<<<<<< HEAD
 func (p *RemoteTrackPublication) SetSubscribed(subscribed bool) error {
 	return p.client.SendRequest(&livekit.SignalRequest{
 		Message: &livekit.SignalRequest_Subscription{
@@ -134,7 +133,8 @@
 			},
 		},
 	})
-=======
+}
+
 func (p *RemoteTrackPublication) setReceiverAndTrack(r *webrtc.RTPReceiver, t *webrtc.TrackRemote) {
 	p.lock.Lock()
 	p.receiver = r
@@ -168,7 +168,6 @@
 			}
 		}
 	}
->>>>>>> 28c148a8
 }
 
 type LocalTrackPublication struct {
