module github.com/livekit/server-sdk-go/v2

go 1.23

toolchain go1.23.3

require (
	github.com/bep/debounce v1.2.1
	github.com/go-logr/logr v1.4.2
	github.com/go-logr/stdr v1.2.2
	github.com/gorilla/websocket v1.5.3
	github.com/livekit/mageutil v0.0.0-20230125210925-54e8a70427c1
	github.com/livekit/mediatransportutil v0.0.0-20241128072814-c363618d4c98
	github.com/livekit/protocol v1.29.5-0.20241209183753-f6b5078b2244
	github.com/magefile/mage v1.15.0
	github.com/pion/dtls/v3 v3.0.4
	github.com/pion/interceptor v0.1.37
	github.com/pion/rtcp v1.2.14
	github.com/pion/rtp v1.8.9
	github.com/pion/sdp/v3 v3.0.9
	github.com/pion/webrtc/v4 v4.0.5
	github.com/stretchr/testify v1.10.0
	github.com/twitchtv/twirp v8.1.3+incompatible
	go.uber.org/atomic v1.11.0
	golang.org/x/crypto v0.30.0
	golang.org/x/exp v0.0.0-20241108190413-2d47ceb2692f
	google.golang.org/protobuf v1.35.2
)

require (
	buf.build/gen/go/bufbuild/protovalidate/protocolbuffers/go v1.34.2-20240717164558-a6c49f84cc0f.2 // indirect
	buf.build/go/protoyaml v0.2.0 // indirect
	github.com/antlr4-go/antlr/v4 v4.13.0 // indirect
	github.com/benbjohnson/clock v1.3.5 // indirect
	github.com/bufbuild/protovalidate-go v0.6.3 // indirect
	github.com/cespare/xxhash/v2 v2.3.0 // indirect
	github.com/davecgh/go-spew v1.1.1 // indirect
	github.com/dgryski/go-rendezvous v0.0.0-20200823014737-9f7001d12a5f // indirect
	github.com/frostbyte73/core v0.0.13 // indirect
	github.com/fsnotify/fsnotify v1.8.0 // indirect
	github.com/gammazero/deque v0.2.1 // indirect
	github.com/go-jose/go-jose/v3 v3.0.3 // indirect
	github.com/google/cel-go v0.21.0 // indirect
	github.com/google/uuid v1.6.0 // indirect
	github.com/jxskiss/base62 v1.1.0 // indirect
	github.com/klauspost/compress v1.17.9 // indirect
	github.com/klauspost/cpuid/v2 v2.2.7 // indirect
	github.com/lithammer/shortuuid/v4 v4.0.0 // indirect
	github.com/livekit/psrpc v0.6.1-0.20241018124827-1efff3d113a8 // indirect
	github.com/nats-io/nats.go v1.36.0 // indirect
	github.com/nats-io/nkeys v0.4.7 // indirect
	github.com/nats-io/nuid v1.0.1 // indirect
	github.com/pion/datachannel v1.5.9 // indirect
	github.com/pion/ice/v4 v4.0.3 // indirect
	github.com/pion/logging v0.2.2 // indirect
	github.com/pion/mdns/v2 v2.0.7 // indirect
	github.com/pion/randutil v0.1.0 // indirect
	github.com/pion/sctp v1.8.34 // indirect
	github.com/pion/srtp/v3 v3.0.4 // indirect
	github.com/pion/stun/v3 v3.0.0 // indirect
	github.com/pion/transport/v3 v3.0.7 // indirect
	github.com/pion/turn/v4 v4.0.0 // indirect
	github.com/pmezard/go-difflib v1.0.0 // indirect
	github.com/puzpuzpuz/xsync/v3 v3.4.0 // indirect
	github.com/redis/go-redis/v9 v9.7.0 // indirect
	github.com/stoewer/go-strcase v1.3.0 // indirect
	github.com/wlynxg/anet v0.0.5 // indirect
	github.com/zeebo/xxh3 v1.0.2 // indirect
	go.uber.org/multierr v1.11.0 // indirect
	go.uber.org/zap v1.27.0 // indirect
	go.uber.org/zap/exp v0.3.0 // indirect
<<<<<<< HEAD
	golang.org/x/net v0.31.0 // indirect
	golang.org/x/sync v0.10.0 // indirect
	golang.org/x/sys v0.28.0 // indirect
	golang.org/x/text v0.21.0 // indirect
=======
	golang.org/x/crypto v0.29.0 // indirect
	golang.org/x/net v0.31.0 // indirect
	golang.org/x/sync v0.9.0 // indirect
	golang.org/x/sys v0.27.0 // indirect
	golang.org/x/text v0.20.0 // indirect
>>>>>>> 7610e163
	google.golang.org/genproto/googleapis/api v0.0.0-20240903143218-8af14fe29dc1 // indirect
	google.golang.org/genproto/googleapis/rpc v0.0.0-20240903143218-8af14fe29dc1 // indirect
	google.golang.org/grpc v1.68.0 // indirect
	gopkg.in/yaml.v3 v3.0.1 // indirect
)<|MERGE_RESOLUTION|>--- conflicted
+++ resolved
@@ -69,18 +69,11 @@
 	go.uber.org/multierr v1.11.0 // indirect
 	go.uber.org/zap v1.27.0 // indirect
 	go.uber.org/zap/exp v0.3.0 // indirect
-<<<<<<< HEAD
 	golang.org/x/net v0.31.0 // indirect
 	golang.org/x/sync v0.10.0 // indirect
 	golang.org/x/sys v0.28.0 // indirect
 	golang.org/x/text v0.21.0 // indirect
-=======
 	golang.org/x/crypto v0.29.0 // indirect
-	golang.org/x/net v0.31.0 // indirect
-	golang.org/x/sync v0.9.0 // indirect
-	golang.org/x/sys v0.27.0 // indirect
-	golang.org/x/text v0.20.0 // indirect
->>>>>>> 7610e163
 	google.golang.org/genproto/googleapis/api v0.0.0-20240903143218-8af14fe29dc1 // indirect
 	google.golang.org/genproto/googleapis/rpc v0.0.0-20240903143218-8af14fe29dc1 // indirect
 	google.golang.org/grpc v1.68.0 // indirect
